/*
 * Copyright (c) 2019-2020, NVIDIA CORPORATION.
 *
 * Licensed under the Apache License, Version 2.0 (the "License");
 * you may not use this file except in compliance with the License.
 * You may obtain a copy of the License at
 *
 *     http://www.apache.org/licenses/LICENSE-2.0
 *
 * Unless required by applicable law or agreed to in writing, software
 * distributed under the License is distributed on an "AS IS" BASIS,
 * WITHOUT WARRANTIES OR CONDITIONS OF ANY KIND, either express or implied.
 * See the License for the specific language governing permissions and
 * limitations under the License.
 */

#pragma once

#include <raft/error.hpp>

#include <cusparse_v2.h>
///@todo: enable this once logging is enabled
//#include <cuml/common/logger.hpp>

#define _CUSPARSE_ERR_TO_STR(err) \
  case err:                       \
    return #err;

namespace raft {

/**
 * @brief Exception thrown when a cuSparse error is encountered.
 */
struct cusparse_error : public raft::exception {
  explicit cusparse_error(char const* const message)
    : raft::exception(message) {}
  explicit cusparse_error(std::string const& message)
    : raft::exception(message) {}
};

namespace sparse {
namespace detail {

inline const char* cusparse_error_to_string(cusparseStatus_t err) {
#if defined(CUDART_VERSION) && CUDART_VERSION >= 10100
  return cusparseGetErrorString(status);
#else   // CUDART_VERSION
  switch (err) {
    _CUSPARSE_ERR_TO_STR(CUSPARSE_STATUS_SUCCESS);
    _CUSPARSE_ERR_TO_STR(CUSPARSE_STATUS_NOT_INITIALIZED);
    _CUSPARSE_ERR_TO_STR(CUSPARSE_STATUS_ALLOC_FAILED);
    _CUSPARSE_ERR_TO_STR(CUSPARSE_STATUS_INVALID_VALUE);
    _CUSPARSE_ERR_TO_STR(CUSPARSE_STATUS_ARCH_MISMATCH);
    _CUSPARSE_ERR_TO_STR(CUSPARSE_STATUS_EXECUTION_FAILED);
    _CUSPARSE_ERR_TO_STR(CUSPARSE_STATUS_INTERNAL_ERROR);
    _CUSPARSE_ERR_TO_STR(CUSPARSE_STATUS_MATRIX_TYPE_NOT_SUPPORTED);
    default:
      return "CUSPARSE_STATUS_UNKNOWN";
  };
#endif  // CUDART_VERSION
}

}  // namespace detail
}  // namespace sparse
}  // namespace raft

#undef _CUSPARSE_ERR_TO_STR

/**
 * @brief Error checking macro for cuSparse runtime API functions.
 *
 * Invokes a cuSparse runtime API function call, if the call does not return
 * CUSPARSE_STATUS_SUCCESS, throws an exception detailing the cuSparse error that occurred
 */
#define CUSPARSE_TRY(call)                                                   \
  do {                                                                       \
    cusparseStatus_t const status = (call);                                  \
    if (CUSPARSE_STATUS_SUCCESS != status) {                                 \
      std::string msg{};                                                     \
      SET_ERROR_MSG(msg, "cuSparse error encountered at: ",                  \
                    "call='%s', Reason=%d:%s", #call, status,                \
                    raft::sparse::detail::cusparse_error_to_string(status)); \
      throw raft::cusparse_error(msg);                                       \
    }                                                                        \
  } while (0)

/** FIXME: temporary alias for cuML compatibility */
#define CUSPARSE_CHECK(call) CUSPARSE_TRY(call)

//@todo: enable this once logging is enabled
#if 0
/** check for cusparse runtime API errors but do not assert */
#define CUSPARSE_CHECK_NO_THROW(call)                                          \
  do {                                                                         \
    cusparseStatus_t err = call;                                               \
    if (err != CUSPARSE_STATUS_SUCCESS) {                                      \
      CUML_LOG_ERROR("CUSPARSE call='%s' got errorcode=%d err=%s", #call, err, \
                     raft::sparse::detail::cusparse_error_to_string(err));     \
    }                                                                          \
  } while (0)
#endif

namespace raft {
namespace sparse {

/**
 * @defgroup gthr cusparse gather methods
 * @{
 */
template <typename T>
cusparseStatus_t cusparsegthr(cusparseHandle_t handle, int nnz, const T* vals,
                              T* vals_sorted, int* d_P, cudaStream_t stream);
template <>
inline cusparseStatus_t cusparsegthr(cusparseHandle_t handle, int nnz,
                                     const double* vals, double* vals_sorted,
                                     int* d_P, cudaStream_t stream) {
  CUSPARSE_CHECK(cusparseSetStream(handle, stream));
  return cusparseDgthr(handle, nnz, vals, vals_sorted, d_P,
                       CUSPARSE_INDEX_BASE_ZERO);
}
template <>
inline cusparseStatus_t cusparsegthr(cusparseHandle_t handle, int nnz,
                                     const float* vals, float* vals_sorted,
                                     int* d_P, cudaStream_t stream) {
  CUSPARSE_CHECK(cusparseSetStream(handle, stream));
  return cusparseSgthr(handle, nnz, vals, vals_sorted, d_P,
                       CUSPARSE_INDEX_BASE_ZERO);
}
/** @} */

/**
 * @defgroup coo2csr cusparse COO to CSR converter methods
 * @{
 */
template <typename T>
void cusparsecoo2csr(cusparseHandle_t handle, const T* cooRowInd, int nnz,
                     int m, T* csrRowPtr, cudaStream_t stream);
template <>
inline void cusparsecoo2csr(cusparseHandle_t handle, const int* cooRowInd,
                            int nnz, int m, int* csrRowPtr,
                            cudaStream_t stream) {
  CUSPARSE_CHECK(cusparseSetStream(handle, stream));
  CUSPARSE_CHECK(cusparseXcoo2csr(handle, cooRowInd, nnz, m, csrRowPtr,
                                  CUSPARSE_INDEX_BASE_ZERO));
}
/** @} */

/**
 * @defgroup coosort cusparse coo sort methods
 * @{
 */
template <typename T>
size_t cusparsecoosort_bufferSizeExt(  // NOLINT
  cusparseHandle_t handle, int m, int n, int nnz, const T* cooRows,
  const T* cooCols, cudaStream_t stream);
template <>
inline size_t cusparsecoosort_bufferSizeExt(  // NOLINT
  cusparseHandle_t handle, int m, int n, int nnz, const int* cooRows,
  const int* cooCols, cudaStream_t stream) {
  size_t val;
  CUSPARSE_CHECK(cusparseSetStream(handle, stream));
  CUSPARSE_CHECK(
    cusparseXcoosort_bufferSizeExt(handle, m, n, nnz, cooRows, cooCols, &val));
  return val;
}

template <typename T>
void cusparsecoosortByRow(  // NOLINT
  cusparseHandle_t handle, int m, int n, int nnz, T* cooRows, T* cooCols, T* P,
  void* pBuffer, cudaStream_t stream);
template <>
inline void cusparsecoosortByRow(  // NOLINT
  cusparseHandle_t handle, int m, int n, int nnz, int* cooRows, int* cooCols,
  int* P, void* pBuffer, cudaStream_t stream) {
  CUSPARSE_CHECK(cusparseSetStream(handle, stream));
  CUSPARSE_CHECK(
    cusparseXcoosortByRow(handle, m, n, nnz, cooRows, cooCols, P, pBuffer));
}
/** @} */

/**
 * @defgroup Gemmi cusparse gemmi operations
 * @{
 */
template <typename T>
cusparseStatus_t cusparsegemmi(  // NOLINT
  cusparseHandle_t handle, int m, int n, int k, int nnz, const T* alpha,
  const T* A, int lda, const T* cscValB, const int* cscColPtrB,
  const int* cscRowIndB, const T* beta, T* C, int ldc, cudaStream_t stream);
template <>
inline cusparseStatus_t cusparsegemmi(cusparseHandle_t handle, int m, int n,
                                      int k, int nnz, const float* alpha,
                                      const float* A, int lda,
                                      const float* cscValB,
                                      const int* cscColPtrB,
                                      const int* cscRowIndB, const float* beta,
                                      float* C, int ldc, cudaStream_t stream) {
  CUSPARSE_CHECK(cusparseSetStream(handle, stream));
  return cusparseSgemmi(handle, m, n, k, nnz, alpha, A, lda, cscValB,
                        cscColPtrB, cscRowIndB, beta, C, ldc);
}
template <>
inline cusparseStatus_t cusparsegemmi(cusparseHandle_t handle, int m, int n,
                                      int k, int nnz, const double* alpha,
                                      const double* A, int lda,
                                      const double* cscValB,
                                      const int* cscColPtrB,
                                      const int* cscRowIndB, const double* beta,
                                      double* C, int ldc, cudaStream_t stream) {
  CUSPARSE_CHECK(cusparseSetStream(handle, stream));
  return cusparseDgemmi(handle, m, n, k, nnz, alpha, A, lda, cscValB,
                        cscColPtrB, cscRowIndB, beta, C, ldc);
}
/** @} */

<<<<<<< HEAD
#if __CUDACC_VER_MAJOR__ > 10
/**
 * @defgroup cusparse Create CSR operations
 * @{
 */
template <typename IndexT, typename ValueT>
cusparseStatus_t cusparsecreatecsr(cusparseSpMatDescr_t* spMatDescr,
                                   int64_t rows, int64_t cols, int64_t nnz,
                                   IndexT* csrRowOffsets, IndexT* csrColInd,
                                   ValueT* csrValues);
template <>
inline cusparseStatus_t cusparsecreatecsr(cusparseSpMatDescr_t* spMatDescr,
                                          int64_t rows, int64_t cols,
                                          int64_t nnz, int32_t* csrRowOffsets,
                                          int32_t* csrColInd,
                                          float* csrValues) {
  return cusparseCreateCsr(spMatDescr, rows, cols, nnz, csrRowOffsets,
                           csrColInd, csrValues, CUSPARSE_INDEX_32I,
                           CUSPARSE_INDEX_32I, CUSPARSE_INDEX_BASE_ZERO,
                           CUDA_R_32F);
}
template <>
inline cusparseStatus_t cusparsecreatecsr(cusparseSpMatDescr_t* spMatDescr,
                                          int64_t rows, int64_t cols,
                                          int64_t nnz, int32_t* csrRowOffsets,
                                          int32_t* csrColInd,
                                          double* csrValues) {
  return cusparseCreateCsr(spMatDescr, rows, cols, nnz, csrRowOffsets,
                           csrColInd, csrValues, CUSPARSE_INDEX_32I,
                           CUSPARSE_INDEX_32I, CUSPARSE_INDEX_BASE_ZERO,
                           CUDA_R_64F);
}
template <>
inline cusparseStatus_t cusparsecreatecsr(cusparseSpMatDescr_t* spMatDescr,
                                          int64_t rows, int64_t cols,
                                          int64_t nnz, int64_t* csrRowOffsets,
                                          int64_t* csrColInd,
                                          float* csrValues) {
  return cusparseCreateCsr(spMatDescr, rows, cols, nnz, csrRowOffsets,
                           csrColInd, csrValues, CUSPARSE_INDEX_64I,
                           CUSPARSE_INDEX_64I, CUSPARSE_INDEX_BASE_ZERO,
                           CUDA_R_32F);
}
template <>
inline cusparseStatus_t cusparsecreatecsr(cusparseSpMatDescr_t* spMatDescr,
                                          int64_t rows, int64_t cols,
                                          int64_t nnz, int64_t* csrRowOffsets,
                                          int64_t* csrColInd,
                                          double* csrValues) {
  return cusparseCreateCsr(spMatDescr, rows, cols, nnz, csrRowOffsets,
                           csrColInd, csrValues, CUSPARSE_INDEX_64I,
                           CUSPARSE_INDEX_64I, CUSPARSE_INDEX_BASE_ZERO,
                           CUDA_R_64F);
}
/** @} */
/**
 * @defgroup cusparse CreateDnVec operations
 * @{
 */
template <typename T>
cusparseStatus_t cusparsecreatednvec(cusparseDnVecDescr_t* dnVecDescr,
                                     int64_t size, T* values);
template <>
inline cusparseStatus_t cusparsecreatednvec(cusparseDnVecDescr_t* dnVecDescr,
                                            int64_t size, float* values) {
  return cusparseCreateDnVec(dnVecDescr, size, values, CUDA_R_32F);
}
template <>
inline cusparseStatus_t cusparsecreatednvec(cusparseDnVecDescr_t* dnVecDescr,
                                            int64_t size, double* values) {
  return cusparseCreateDnVec(dnVecDescr, size, values, CUDA_R_64F);
}
/** @} */

/**
 * @defgroup Csrmv cusparse SpMV operations
 * @{
 */
template <typename T>
cusparseStatus_t cusparsespmv_buffersize(
  cusparseHandle_t handle, cusparseOperation_t opA, const T* alpha,
  const cusparseSpMatDescr_t matA, const cusparseDnVecDescr_t vecX,
  const T* beta, const cusparseDnVecDescr_t vecY, cusparseSpMVAlg_t alg,
  size_t* bufferSize, cudaStream_t stream);
template <>
inline cusparseStatus_t cusparsespmv_buffersize(
  cusparseHandle_t handle, cusparseOperation_t opA, const float* alpha,
  const cusparseSpMatDescr_t matA, const cusparseDnVecDescr_t vecX,
  const float* beta, const cusparseDnVecDescr_t vecY, cusparseSpMVAlg_t alg,
  size_t* bufferSize, cudaStream_t stream) {
  CUSPARSE_CHECK(cusparseSetStream(handle, stream));
  return cusparseSpMV_bufferSize(handle, opA, alpha, matA, vecX, beta, vecY,
                                 CUDA_R_32F, alg, bufferSize);
}
template <>
inline cusparseStatus_t cusparsespmv_buffersize(
  cusparseHandle_t handle, cusparseOperation_t opA, const double* alpha,
  const cusparseSpMatDescr_t matA, const cusparseDnVecDescr_t vecX,
  const double* beta, const cusparseDnVecDescr_t vecY, cusparseSpMVAlg_t alg,
  size_t* bufferSize, cudaStream_t stream) {
  CUSPARSE_CHECK(cusparseSetStream(handle, stream));
  return cusparseSpMV_bufferSize(handle, opA, alpha, matA, vecX, beta, vecY,
                                 CUDA_R_64F, alg, bufferSize);
}

template <typename T>
cusparseStatus_t cusparsespmv(cusparseHandle_t handle, cusparseOperation_t opA,
                              const T* alpha, const cusparseSpMatDescr_t matA,
                              const cusparseDnVecDescr_t vecX, const T* beta,
                              const cusparseDnVecDescr_t vecY,
                              cusparseSpMVAlg_t alg, T* externalBuffer,
                              cudaStream_t stream);
template <>
inline cusparseStatus_t cusparsespmv(
  cusparseHandle_t handle, cusparseOperation_t opA, const float* alpha,
  const cusparseSpMatDescr_t matA, const cusparseDnVecDescr_t vecX,
  const float* beta, const cusparseDnVecDescr_t vecY, cusparseSpMVAlg_t alg,
  float* externalBuffer, cudaStream_t stream) {
  CUSPARSE_CHECK(cusparseSetStream(handle, stream));
  return cusparseSpMV(handle, opA, alpha, matA, vecX, beta, vecY, CUDA_R_32F,
                      alg, externalBuffer);
}
template <>
inline cusparseStatus_t cusparsespmv(
  cusparseHandle_t handle, cusparseOperation_t opA, const double* alpha,
  const cusparseSpMatDescr_t matA, const cusparseDnVecDescr_t vecX,
  const double* beta, const cusparseDnVecDescr_t vecY, cusparseSpMVAlg_t alg,
  double* externalBuffer, cudaStream_t stream) {
  CUSPARSE_CHECK(cusparseSetStream(handle, stream));
  return cusparseSpMV(handle, opA, alpha, matA, vecX, beta, vecY, CUDA_R_64F,
                      alg, externalBuffer);
}
/** @} */
#else
/**
 * @defgroup Csrmv cusparse csrmv operations
 * @{
 */
template <typename T>
cusparseStatus_t cusparsecsrmv(  // NOLINT
  cusparseHandle_t handle, cusparseOperation_t trans, int m, int n, int nnz,
  const T* alpha, const cusparseMatDescr_t descr, const T* csrVal,
  const int* csrRowPtr, const int* csrColInd, const T* x, const T* beta, T* y,
  cudaStream_t stream);
template <>
inline cusparseStatus_t cusparsecsrmv(
  cusparseHandle_t handle, cusparseOperation_t trans, int m, int n, int nnz,
  const float* alpha, const cusparseMatDescr_t descr, const float* csrVal,
  const int* csrRowPtr, const int* csrColInd, const float* x, const float* beta,
  float* y, cudaStream_t stream) {
  CUSPARSE_CHECK(cusparseSetStream(handle, stream));
  return cusparseScsrmv(handle, trans, m, n, nnz, alpha, descr, csrVal,
                        csrRowPtr, csrColInd, x, beta, y);
}
template <>
inline cusparseStatus_t cusparsecsrmv(
  cusparseHandle_t handle, cusparseOperation_t trans, int m, int n, int nnz,
  const double* alpha, const cusparseMatDescr_t descr, const double* csrVal,
  const int* csrRowPtr, const int* csrColInd, const double* x,
  const double* beta, double* y, cudaStream_t stream) {
  CUSPARSE_CHECK(cusparseSetStream(handle, stream));
  return cusparseDcsrmv(handle, trans, m, n, nnz, alpha, descr, csrVal,
                        csrRowPtr, csrColInd, x, beta, y);
}
/** @} */
#endif

#if __CUDACC_VER_MAJOR__ > 10
/**
 * @defgroup Csrmm cusparse csrmm operations
 * @{
 */
template <typename T>
cusparseStatus_t cusparsespmm_bufferSize(
  cusparseHandle_t handle, cusparseOperation_t opA, cusparseOperation_t opB,
  const T* alpha, const cusparseSpMatDescr_t matA,
  const cusparseDnMatDescr_t matB, const T* beta, cusparseDnMatDescr_t matC,
  cusparseSpMMAlg_t alg, size_t* bufferSize, cudaStream_t stream);
template <>
inline cusparseStatus_t cusparsespmm_bufferSize(
  cusparseHandle_t handle, cusparseOperation_t opA, cusparseOperation_t opB,
  const float* alpha, const cusparseSpMatDescr_t matA,
  const cusparseDnMatDescr_t matB, const float* beta, cusparseDnMatDescr_t matC,
  cusparseSpMMAlg_t alg, size_t* bufferSize, cudaStream_t stream) {
  CUSPARSE_CHECK(cusparseSetStream(handle, stream));
  return cusparseSpMM_bufferSize(handle, opA, opB, alpha, matA, matB, beta,
                                 matC, CUDA_R_32F, alg, bufferSize);
}
template <>
inline cusparseStatus_t cusparsespmm_bufferSize(
  cusparseHandle_t handle, cusparseOperation_t opA, cusparseOperation_t opB,
  const double* alpha, const cusparseSpMatDescr_t matA,
  const cusparseDnMatDescr_t matB, const double* beta,
  cusparseDnMatDescr_t matC, cusparseSpMMAlg_t alg, size_t* bufferSize,
  cudaStream_t stream) {
  CUSPARSE_CHECK(cusparseSetStream(handle, stream));
  return cusparseSpMM_bufferSize(handle, opA, opB, alpha, matA, matB, beta,
                                 matC, CUDA_R_64F, alg, bufferSize);
}
template <typename T>
inline cusparseStatus_t cusparsespmm(
  cusparseHandle_t handle, cusparseOperation_t opA, cusparseOperation_t opB,
  const T* alpha, const cusparseSpMatDescr_t matA,
  const cusparseDnMatDescr_t matB, const T* beta, cusparseDnMatDescr_t matC,
  cusparseSpMMAlg_t alg, T* externalBuffer, cudaStream_t stream);
template <>
inline cusparseStatus_t cusparsespmm(
  cusparseHandle_t handle, cusparseOperation_t opA, cusparseOperation_t opB,
  const float* alpha, const cusparseSpMatDescr_t matA,
  const cusparseDnMatDescr_t matB, const float* beta, cusparseDnMatDescr_t matC,
  cusparseSpMMAlg_t alg, float* externalBuffer, cudaStream_t stream) {
  CUSPARSE_CHECK(cusparseSetStream(handle, stream));
  return cusparseSpMM(handle, opA, opB, alpha, matA, matB, beta, matC,
                      CUDA_R_32F, alg, externalBuffer);
}
template <>
inline cusparseStatus_t cusparsespmm(
  cusparseHandle_t handle, cusparseOperation_t opA, cusparseOperation_t opB,
  const double* alpha, const cusparseSpMatDescr_t matA,
  const cusparseDnMatDescr_t matB, const double* beta,
  cusparseDnMatDescr_t matC, cusparseSpMMAlg_t alg, double* externalBuffer,
  cudaStream_t stream) {
  CUSPARSE_CHECK(cusparseSetStream(handle, stream));
  return cusparseSpMM(handle, opA, opB, alpha, matA, matB, beta, matC,
                      CUDA_R_64F, alg, externalBuffer);
}
/** @} */
#else
/**
 * @defgroup Csrmm cusparse csrmm operations
 * @{
 */
template <typename T>
cusparseStatus_t cusparsecsrmm(  // NOLINT
  cusparseHandle_t handle, cusparseOperation_t trans, int m, int n, int k,
  int nnz, const T* alpha, const cusparseMatDescr_t descr, const T* csrVal,
  const int* csrRowPtr, const int* csrColInd, const T* x, const int ldx,
  const T* beta, T* y, const int ldy, cudaStream_t stream);
template <>
inline cusparseStatus_t cusparsecsrmm(
  cusparseHandle_t handle, cusparseOperation_t trans, int m, int n, int k,
  int nnz, const float* alpha, const cusparseMatDescr_t descr,
  const float* csrVal, const int* csrRowPtr, const int* csrColInd,
  const float* x, const int ldx, const float* beta, float* y, const int ldy,
  cudaStream_t stream) {
  CUSPARSE_CHECK(cusparseSetStream(handle, stream));
  return cusparseScsrmm(handle, trans, m, n, k, nnz, alpha, descr, csrVal,
                        csrRowPtr, csrColInd, x, ldx, beta, y, ldy);
}
template <>
inline cusparseStatus_t cusparsecsrmm(
  cusparseHandle_t handle, cusparseOperation_t trans, int m, int n, int k,
  int nnz, const double* alpha, const cusparseMatDescr_t descr,
  const double* csrVal, const int* csrRowPtr, const int* csrColInd,
  const double* x, const int ldx, const double* beta, double* y, const int ldy,
  cudaStream_t stream) {
  CUSPARSE_CHECK(cusparseSetStream(handle, stream));
  return cusparseDcsrmm(handle, trans, m, n, k, nnz, alpha, descr, csrVal,
                        csrRowPtr, csrColInd, x, ldx, beta, y, ldy);
}
/** @} */
#endif

/**
 * @defgroup csr2coo cusparse CSR to COO converter methods
 * @{
 */
template <typename T>
void cusparsecsr2coo(  // NOLINT
  cusparseHandle_t handle, const int n, const int nnz, const T* csrRowPtr,
  T* cooRowInd, cudaStream_t stream);
template <>
inline void cusparsecsr2coo(cusparseHandle_t handle, const int n, const int nnz,
                            const int* csrRowPtr, int* cooRowInd,
                            cudaStream_t stream) {
  CUSPARSE_CHECK(cusparseSetStream(handle, stream));
  CUSPARSE_CHECK(cusparseXcsr2coo(handle, csrRowPtr, nnz, n, cooRowInd,
                                  CUSPARSE_INDEX_BASE_ZERO));
}
/** @} */

/**
 * @defgroup setpointermode cusparse set pointer mode method
 * @{
 */
// no T dependency...
// template <typename T>
// cusparseStatus_t cusparsesetpointermode(  // NOLINT
//                                         cusparseHandle_t handle,
//                                         cusparsePointerMode_t mode,
//                                         cudaStream_t stream);

// template<>
inline cusparseStatus_t cusparsesetpointermode(cusparseHandle_t handle,
                                               cusparsePointerMode_t mode,
                                               cudaStream_t stream) {
  CUSPARSE_CHECK(cusparseSetStream(handle, stream));
  return cusparseSetPointerMode(handle, mode);
}
/** @} */

};  // namespace sparse
};  // namespace raft
=======
}  // namespace sparse
}  // namespace raft
>>>>>>> 3038c773
<|MERGE_RESOLUTION|>--- conflicted
+++ resolved
@@ -213,7 +213,6 @@
 }
 /** @} */
 
-<<<<<<< HEAD
 #if __CUDACC_VER_MAJOR__ > 10
 /**
  * @defgroup cusparse Create CSR operations
@@ -515,9 +514,5 @@
 }
 /** @} */
 
-};  // namespace sparse
-};  // namespace raft
-=======
 }  // namespace sparse
-}  // namespace raft
->>>>>>> 3038c773
+}  // namespace raft