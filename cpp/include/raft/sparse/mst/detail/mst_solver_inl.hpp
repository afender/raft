--- conflicted
+++ resolved
@@ -112,32 +112,15 @@
 template <typename vertex_t, typename edge_t, typename weight_t>
 weight_t MST_solver<vertex_t, edge_t, weight_t>::alteration_max() {
   auto stream = handle.get_stream();
-<<<<<<< HEAD
-
-  rmm::device_vector<weight_t> tmp(e);
-  thrust::device_ptr<const weight_t> weights_ptr(weights);
-  thrust::copy(rmm::exec_policy(stream)->on(stream), weights_ptr,
-               weights_ptr + e, tmp.begin());
-  //sort tmp weights
-  thrust::sort(rmm::exec_policy(stream)->on(stream), tmp.begin(), tmp.end());
-
-  //remove duplicates
-  auto new_end = thrust::unique(rmm::exec_policy(stream)->on(stream),
-                                tmp.begin(), tmp.end());
-=======
   auto policy = rmm::exec_policy(stream);
   rmm::device_vector<weight_t> tmp(e);
   thrust::device_ptr<const weight_t> weights_ptr(weights);
   thrust::copy(policy->on(stream), weights_ptr, weights_ptr + e, tmp.begin());
-  detail::printv(tmp);
   //sort tmp weights
   thrust::sort(policy->on(stream), tmp.begin(), tmp.end());
-  detail::printv(tmp);
 
   //remove duplicates
   auto new_end = thrust::unique(policy->on(stream), tmp.begin(), tmp.end());
-  detail::printv(tmp);
->>>>>>> 9f291396
 
   //min(a[i+1]-a[i])/2
   auto begin =
@@ -145,15 +128,9 @@
   auto end =
     thrust::make_zip_iterator(thrust::make_tuple(new_end - 1, new_end));
   auto init = tmp[1] - tmp[0];
-<<<<<<< HEAD
-  auto max = thrust::transform_reduce(
-    rmm::exec_policy(stream)->on(stream), begin, end,
-    alteration_functor<weight_t>(), init, thrust::minimum<weight_t>());
-=======
-  auto max =
-    thrust::transform_reduce(policy->on(stream), begin, end, alteration_functor<weight_t>(),
-                             init, thrust::minimum<weight_t>());
->>>>>>> 9f291396
+  auto max = thrust::transform_reduce(policy->on(stream), begin, end,
+                                      alteration_functor<weight_t>(), init,
+                                      thrust::minimum<weight_t>());
   return max / static_cast<weight_t>(2);
 }
 
